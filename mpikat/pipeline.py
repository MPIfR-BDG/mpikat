--- conflicted
+++ resolved
@@ -20,21 +20,18 @@
 # 1. Dict for more parameters, DONE;
 # 2. To check the state before each operation, DONE; 
 # 3. To capture the state of each running porcess and determine it is "error" or not, DO NOT NEED TO DO IT;
-# 4. To pass packet loss rate to controller;
+# 4. To pass packet loss rate to controller, DONE;
 # 5. Capture expection and pass to controller, DONE;
-# 6. UTC_START
+# 6. UTC_START, for now use most recnet timestamp
 
 # https://stackoverflow.com/questions/16768290/understanding-popen-communicate
 
-<<<<<<< HEAD
 EXECUTE        = False
-SOD            = False
-
-HEIMDALL       = False  # To run heimdall on filterbank file or not
+SOD            = False   # To start filterbank data or not
+
+HEIMDALL       = False   # To run heimdall on filterbank file or not
 DBDISK         = False   # To run dbdisk on filterbank file or not
-=======
-EXECUTE        = 0
->>>>>>> c85106af
+
 PAF_ROOT       = "/home/pulsar/xinping/phased-array-feed/"
 DATA_ROOT      = "/beegfs/DENG/"
 DADA_ROOT      = "{}/AUG/baseband/".format(DATA_ROOT)
@@ -178,7 +175,7 @@
             status = {"nprocess":   self.nprocess}
             for capture_runtime_info in self.capture_runtime_info:
                 loss_rate = map(float, capture_runtime_info.stdout.readline().split())
-                #print self.beamid[i], loss_rate
+
                 try:
                     status.update({"process{}".format(i):
                                    {"beamid":    self.beamid[i],
@@ -187,6 +184,7 @@
                     i += 1
                 except:
                     self.state = "error"
+                    PipelineError("Stream status update fail")
                     
             return status
         else:
@@ -268,6 +266,37 @@
         except:
             pass # We only kill running process
         
+    #def connections(self, destination, ndf_check_chk):
+    #    """
+    #    To check the connection of one beam with given ip and port numbers
+    #    """
+    #    nport = len(destination)
+    #    alive = np.zeros(nport, dtype = int)
+    #    nchk_alive = np.zeros(nport, dtype = int)
+    #    
+    #    for i in range(nport):
+    #        ip   = destination[i].split(":")[0]
+    #        port = int(destination[i].split(":")[1])
+    #        alive[i], nchk_alive[i] = self.connection(
+    #            ip, port, ndf_check_chk)
+    #    destination_alive = []   # The destination where we can receive data
+    #    destination_dead   = []   # The destination where we can not receive data
+    #    for i in range(nport):
+    #        ip = destination[i].split(":")[0]
+    #        port = destination[i].split(":")[1]
+    #        nchk_expect = destination[i].split(":")[2]
+    #        nchk_actual = nchk_alive[i]
+    #        if alive[i] == 1:
+    #            destination_alive.append("{}:{}:{}:{}".format(
+    #                ip, port, nchk_expect, nchk_actual))                                                                       
+    #        else:
+    #            destination_dead.append("{}:{}:{}".format(
+    #                ip, port, nchk_expect))
+    #    if (len(destination_alive) == 0): # No alive ports, error
+    #        self.state = "error"
+    #        
+    #    return destination_alive, destination_dead
+    #
     def connections(self, destination, ndf_check_chk):
         """
         To check the connection of one beam with given ip and port numbers
@@ -275,27 +304,22 @@
         nport = len(destination)
         alive = np.zeros(nport, dtype = int)
         nchk_alive = np.zeros(nport, dtype = int)
-        
+
+        destination_dead  = []   # The destination where we can not receive data
+        destination_alive = []   # The destination where we can receive data        
         for i in range(nport):
             ip   = destination[i].split(":")[0]
             port = int(destination[i].split(":")[1])
-            alive[i], nchk_alive[i] = self.connection(
-                ip, port, ndf_check_chk)
-        destination_alive = []   # The destination where we can receive data
-        destination_dead   = []   # The destination where we can not receive data
-        for i in range(nport):
-            ip = destination[i].split(":")[0]
-            port = destination[i].split(":")[1]
-            nchk_expect = destination[i].split(":")[2]
-            nchk_actual = nchk_alive[i]
-            if alive[i] == 1:
-                destination_alive.append("{}:{}:{}:{}".format(
-                    ip, port, nchk_expect, nchk_actual))                                                                       
+            alive, nchk_alive = self.connection(ip, port, ndf_check_chk)                
+
+            if alive == 1:
+                destination_alive.append(destination[i]+":{}".format(nchk_alive))                                                                       
             else:
-                destination_dead.append("{}:{}:{}".format(
-                    ip, port, nchk_expect))
+                destination_dead.append(destination[i])
+
         if (len(destination_alive) == 0): # No alive ports, error
             self.state = "error"
+            PipelineError("The stream is not alive")
             
         return destination_alive, destination_dead
     
@@ -363,6 +387,7 @@
                 os.system(cmd)
             except:
                 self.state = "error"
+                PipelineError("Can not create ring buffer")
 
     def remove_rbuf(self, key):
         cmd = "dada_db -d -k {:}".format(key)
@@ -372,6 +397,7 @@
                 os.system(cmd)
             except:
                 self.state = "error"
+                PipelineError("Can not remove ring buffer")
 
     def capture(self, key,
                 alive_info, dead_info,
@@ -414,6 +440,7 @@
                 self.capture_runtime_info.append(Popen(cmd, stdin=PIPE, stdout=PIPE, bufsize=1))
             except:
                 self.state = "error"
+                PipelineError("Capture fail")
  
     def diskdb(self, cpu, key,
                fname, seek_byte):
@@ -426,6 +453,7 @@
                 os.system(cmd)
             except:
                 self.state = "error"
+                PipelineError("DISKDB fail")
 
     def dbdisk(self, cpu, key, runtime_dir):
         cmd = "dada_dbdisk -b {} -k {} -D {} -o -s -z".format(
@@ -437,6 +465,7 @@
                 os.system(cmd)
             except:
                 self.state = "error"
+                PipelineError("DBDISK fail")
 
     def baseband2filterbank(self, cpu, key_in, key_out,
                             rbufin_ndf_chk, nrepeat, nstream,
@@ -460,6 +489,7 @@
                 os.system(cmd)
             except:
                 self.state = "error"
+                PipelineError("baseband2filterbank fail")
         
     def heimdall(self, cpu, key,
                  dm, zap_chans,
@@ -478,13 +508,15 @@
                 os.system(cmd)
             except:
                 self.state = "error"
-
+                PipelineError("Heimdall fail")
+                
     def capture_control(self, ctrl_socket, command, socket_addr):
         if EXECUTE:            
             try:
                 ctrl_socket.sendto(command, socket_addr)
             except:
                 self.state = "error"
+                PipelineError("Capture control fail")
 
 @register_pipeline("SearchWithFile")   
 class SearchWithFile(Pipeline):
@@ -766,8 +798,18 @@
             for j in range(self.nport_beam):
                 port = port0 + i*self.nport_beam + j
                 destination.append("{}:{}:{}".format(self.ip, port, self.nchk_port))
-            destination_alive, destination_dead = self.connections(destination,
-                                                                   self.pipeline_conf["ndf_check_chk"])
+            if EXECUTE:
+                destination_alive, destination_dead = self.connections(destination,
+                                                                       self.pipeline_conf["ndf_check_chk"])
+            else:
+                destination_alive = []
+                for item in destination:
+                    nchk_actual = item.split(":")[2]
+                    destination_alive.append(item + ":{}".format(nchk_actual))
+                destination_dead = []
+            first_alive_ip   = destination_alive[0].split(":")[0]
+            first_alive_port = int(destination_alive[0].split(":")[1])
+            
             cpu = self.numa*ncpu_numa + i*self.ncpu_pipeline
             destination_alive_cpu = []
             for info in destination_alive:
@@ -780,8 +822,11 @@
             #print cpt_ctrl
 
             #print destination_alive[0].split(":")[0], destination_alive[0].split(":")[1]
-            beamid = self.acquire_beamid(destination_alive[0].split(":")[0],
-                                         int(destination_alive[0].split(":")[1]))
+            if EXECUTE:
+                beamid = self.acquire_beamid(first_alive_ip, first_alive_port)
+            else:
+                beamid = i
+                
             self.beamid.append(beamid)
             runtime_dir  = "{}/beam{:02}".format(DATA_ROOT, beamid)
             socket_addr  = "{}/beam{:02}/capture.socket".format(DATA_ROOT, beamid)
@@ -789,9 +834,12 @@
             self.runtime_dir.append(runtime_dir)
             self.socket_addr.append(socket_addr)
             self.ctrl_socket.append(ctrl_socket)
-            
-            refinfo = self.acquire_refinfo(destination_alive[0].split(":")[0],  # For now, we do not sync among different beams
-                                           int(destination_alive[0].split(":")[1]))
+
+            if EXECUTE:
+                refinfo = self.acquire_refinfo(first_alive_ip, first_alive_port)
+            else:
+                refinfo = [0, 0, 0]
+                
             refinfo = "{}:{}:{}".format(refinfo[0], refinfo[1], refinfo[2])
             print "have we pass this point2?" 
             threads.append(threading.Thread(target = self.capture,
