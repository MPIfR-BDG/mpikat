#!/usr/bin/env python

import ConfigParser
import json
import numpy as np
import socket
import struct
import time
import shlex
from subprocess import PIPE, Popen, check_call, check_output
from inspect import currentframe, getframeinfo
from astropy.time import Time
import astropy.units as units
import logging
from katcp import Sensor
import argparse
import threading

# To do,
# 2. sensor to report status, DONE;
# 3. Why full bandwidth is worse;
# 4. why thread quit, not thread quit, it only stucks there because of the full stdout buffer;

log = logging.getLogger("mpikat.paf_pipeline")

EXECUTE        = True
#EXECUTE        = False
<<<<<<< HEAD
#SOD            = True   # To start filterbank data or not
SOD            = False   # To start filterbank data or not
=======
TRACK_STDERR   = False
SOD            = True   # To start filterbank data or not
>>>>>>> 6f35e6f4

HEIMDALL       = False   # To run heimdall on filterbank file or not
#HEIMDALL       = True   # To run heimdall on filterbank file or not
#DBDISK         = True   # To run dbdisk on filterbank file or not
DBDISK         = False   # To run dbdisk on filterbank file or not

PAF_ROOT       = "/home/pulsar/xinping/phased-array-feed/"
DATA_ROOT      = "/beegfs/DENG/"
DADA_ROOT      = "{}/AUG/baseband/".format(DATA_ROOT)
SOURCE_DEFAULT = "UNKNOW;00:00:00.00;00:00:00.00"
DADA_HDR_FNAME = "{}/config/header_16bit.txt".format(PAF_ROOT)

PAF_CONFIG = {"instrument_name":    "PAF-BMF",
              "nchan_chk":    	     7,        # MHz
              "samp_rate":    	     0.84375,
              "prd":                 27,       # Seconds
              "df_res":              1.08E-4,  # Seconds
              "ndf_prd":             250000,
              
              "df_dtsz":      	     7168,
              "df_pktsz":     	     7232,
              "df_hdrsz":     	     64,
              
              "nbyte_baseband":      2,
              "npol_samp_baseband":  2,
              "ndim_pol_baseband":   2,
              
              "ncpu_numa":           10,
              "port0":               17100,
}

SEARCH_CONFIG_GENERAL = {"rbuf_baseband_ndf_chk":   16384,                 
                         "rbuf_baseband_nblk":      4,
                         "rbuf_baseband_nread":     1,                 
                         "tbuf_baseband_ndf_chk":   128,
                         
                         "rbuf_filterbank_ndf_chk": 16384,
                         "rbuf_filterbank_nblk":    20,
                         "rbuf_filterbank_nread":   (HEIMDALL + DBDISK) if (HEIMDALL + DBDISK) else 1,
                         
                         "nchan_filterbank":        512,
                         "cufft_nx":                128,
                        
                         "nbyte_filterbank":        1,
                         "npol_samp_filterbank":    1,
                         "ndim_pol_filterbank":     1,
                         
                         "ndf_stream":      	    1024,
                         "nstream":                 2,
                         
                         "bind":                    1,
                         
                         "pad":                     0,
                         "ndf_check_chk":           1024,
                         
                         "detect_thresh":           10,
                         "dm":                      [1, 1000],
                         "zap_chans":               [],
}

SEARCH_CONFIG_1BEAM = {"rbuf_baseband_key":      ["dada"],
                       "rbuf_filterbank_key":    ["dade"],
                       "nchan_keep_band":        32768,
                       "nbeam":                  1,
                       "nport_beam":             3,
                       "nchk_port":              16,
}

SEARCH_CONFIG_2BEAMS = {"rbuf_baseband_key":       ["dada", "dadc"],
                        "rbuf_filterbank_key":     ["dade", "dadg"],
                        "nchan_keep_band":         24576,
                        "nbeam":                   2,
                        "nport_beam":              3,
                        "nchk_port":               11,
}

SPECTRAL_CONFIG_GENERAL = {}
SPECTRAL_CONFIG_1BEAM = {}
SPECTRAL_CONFIG_2BEAMS = {}

PIPELINE_STATES = ["idle", "configuring", "ready",
                   "starting", "running", "stopping",
                   "deconfiguring", "error"]

# Epoch of BMF timing system, it updates every 0.5 year, [UTC datetime, EPOCH]
EPOCHS = [
    [Time("2025-07-01T00:00:00", format='isot', scale='utc'), 51],
    [Time("2025-01-01T00:00:00", format='isot', scale='utc'), 50],
    [Time("2024-07-01T00:00:00", format='isot', scale='utc'), 49],
    [Time("2024-01-01T00:00:00", format='isot', scale='utc'), 48],
    [Time("2023-07-01T00:00:00", format='isot', scale='utc'), 47],
    [Time("2023-01-01T00:00:00", format='isot', scale='utc'), 46],
    [Time("2022-07-01T00:00:00", format='isot', scale='utc'), 45],
    [Time("2022-01-01T00:00:00", format='isot', scale='utc'), 44],
    [Time("2021-07-01T00:00:00", format='isot', scale='utc'), 43],
    [Time("2021-01-01T00:00:00", format='isot', scale='utc'), 42],
    [Time("2020-07-01T00:00:00", format='isot', scale='utc'), 41],
    [Time("2020-01-01T00:00:00", format='isot', scale='utc'), 40],
    [Time("2019-07-01T00:00:00", format='isot', scale='utc'), 39],
    [Time("2019-01-01T00:00:00", format='isot', scale='utc'), 38],
    [Time("2018-07-01T00:00:00", format='isot', scale='utc'), 37],
    [Time("2018-01-01T00:00:00", format='isot', scale='utc'), 36],
]

class PipelineError(Exception):
    pass

PIPELINES = {}

def register_pipeline(name):
    def _register(cls):
        PIPELINES[name] = cls
        return cls
    return _register

class ExecuteCommandError(Exception):
    pass

class ExecuteCommand(object):
    def __init__(self):
        self.monitor_threads = []
        self.process         = None
        self.execution_state = "ready"
        self.event           = threading.Event()
        pass

    def __del__(self):
        class_name = self.__class__.__name__

    def execution_monitor(self):
        if EXECUTE:
            self.process.communicate()
            self.returncode = self.process.returncode
            if self.returncode:
                raise ExecuteCommandError("{} fail".format(command))
        
    def stdout_monitor(self):
        if EXECUTE:
            while not self.event.isSet():
                if self.process.stdout:
                    self.stdout = self.process.stdout.readline()
                    print self.stdout
                    return self.stdout

    def stderr_monitor(self):
        if EXECUTE:
            while not self.event.isSet():
                if self.process.stderr:
                    self.stderr = self.process.stderr.readline()
                    print self.stderr
                    raise ExecuteCommandError("{} fail".format(command))

    def execute(self, command):
        if self.execution_state != "ready":
            raise ExecuteCommandError("can only 'execute' ExecuteCommand with 'ready' state")
        self.command = command
        log.info(self.command)
        
        self.executable_command = shlex.split(self.command)
        log.info(self.executable_command)
        
        if EXECUTE:
            try:
                self.process = Popen(self.executable_command, stderr=PIPE, stdout=PIPE)                                     
            except:
                raise ExecuteCommandError("can not execute {}".format(self.command))

            self.monitor_threads.append(threading.Thread(target=self.execution_monitor)) # Monitor the execution of command
            self.monitor_threads.append(threading.Thread(target=self.stdout_monitor))    # Monitor the stdout of command
            self.monitor_threads.append(threading.Thread(target=self.stderr_monitor))    # Monitor the stderr of command

            for thread in self.monitor_threads:
                thread.start()            
        self.execution_state = "running"
                                    
    def join(self):
        if self.execution_state != "configured":
            raise "can only join ExecuteCommand with 'running' state"
        if EXECUTE:
            self.event.set()
            for thread in self.monitor_threads:
                thread.join()
        self.execution_state = "ready"
        
class Pipeline(object):
    def __init__(self):
        self.callbacks            = set()
        self._state               = "idle"   # Idle at the very beginning
        self.capture_process      = []
        self.createrbuf_process   = []
        self.deleterbuf_process   = []
        self.beam                 = []
        self._sensors             = []
        self.setup_sensors()
        
    def __del__(self):
        class_name = self.__class__.__name__

    def notify(self):
        for callback in self.callbacks:
            callback(self._state, self)

    @property
    def state(self):
        return self._state

    @state.setter
    def state(self, value):
        self._state = value
        self.notify()

    def configure(self):
        raise NotImplementedError

    def start(self):
        raise NotImplementedError

    def stop(self):
        raise NotImplementedError

    def deconfigure(self):
        raise NotImplementedError
    
    def setup_sensors(self):
        """
        @brief Setup monitoring sensors
        """
        self._beam_sensor = Sensor.float(
            "beam",
            description = "The ID of current beam",
            default = 0,
            initial_status = Sensor.NOMINAL)
        self.sensors.append(self._beam_sensor)
        
        self._instant_sensor = Sensor.float(
            "instant",
            description = "The instant packet loss rate",
            default = 0,
            initial_status = Sensor.NOMINAL)
        self.sensors.append(self._instant_sensor)
        
        self._time_sensor = Sensor.float(
            "time",
            description = "The time so far in seconds",
            default = 0,
            initial_status = Sensor.NOMINAL)
        self.sensors.append(self._time_sensor)
        
        self._average_sensor = Sensor.float(
            "average",
            description = "The average packet loss rate",
            default = 0,
            initial_status = Sensor.NOMINAL)
        self.sensors.append(self._average_sensor)
        
    @property
    def sensors(self):
        return self._sensors

    #def process_monitor(self, event):
    #    while not event.isSet():
    def process_monitor(self):
        for i in range(self.nbeam):
            self.baseband2filterbank_process[i].communicate()
            returncode = self.baseband2filterbank_process[i].returncode
            #self.baseband2filterbank_returncode.append(returncode)
            if returncode:
                self.state = "error"
                raise PipelineError("baseband2filterbank fail")
            if HEIMDALL:                    
                self.heimdall_process[i].communicate()
                returncode = self.heimdall_process[i].returncode
                #self.heimdall_returncode.append(returncode)
                if returncode:
                    self.state = "error"
                    raise PipelineError("heimdall fail")
            if DBDISK:                    
                self.dbdisk_process[i].communicate()
                returncode = self.dbdisk_process[i].returncode
                #self.dbdisk_returncode.append(returncode)
                if returncode:
                    self.state = "error"
                    raise PipelineError("dbdisk fail")

    def capture_process_monitor(self):        
        for i in range(self.nbeam):
            print i
            self.capture_process[i].communicate()
            returncode = self.capture_process[i].returncode
            if returncode:
                self.state = "error"
                raise PipelineError("capture fail")
    
    def capture_traffic_monitor(self, event):        
        while not event.isSet():
            for i in range(self.nbeam):
                if self.capture_process[i].stdout:
                    stdout_line = self.capture_process[i].stdout.readline()
                    print stdout_line
                    #print event.isSet()
                    
                    #if "CAPTURE_STATUS" in stdout_line:
                    #    status = stdout_line.split()
                    #    self._beam_sensor.set_value(float(self.beam[i]))
                    #    self._time_sensor.set_value(float(status[1]))
                    #    self._average_sensor.set_value(float(status[2]))
                    #    self._instant_sensor.set_value(float(status[3]))
                               
    def beam_id(self, ip, port):
        """
        To get the beam ID
        """
        data = bytearray(self.df_pktsz)
        sock = socket.socket(socket.AF_INET, socket.SOCK_DGRAM)
        socket.setdefaulttimeout(self.prd)  # Force to timeout after one data frame period
        server_address = (ip, port)
        sock.bind(server_address)

        try:
            beam = []
            for i in range(self.ndf_check_chk):
                nbyte, address = sock.recvfrom_into(data, self.df_pktsz)
                data_uint64 = np.fromstring(str(data), 'uint64')
                hdr_uint64  = np.uint64(struct.unpack("<Q", struct.pack(">Q", data_uint64[2]))[0])
                beam.append(hdr_uint64 & np.uint64(0x000000000000ffff))

            if (len(list(set(beam)))>1):
                self.state = "error"
                raise PipelineError("Beams are mixed up, please check the routing table")

            sock.close()
            return beam[0]
        except:
            sock.close()
            self.state = "error"
            raise PipelineError("Can not get beam ID")

    def synced_refinfo(self, utc_start_capture, ip, port):
        utc_start_capture = Time(utc_start_capture, format='isot', scale='utc')
        
        # Capture one packet to see what is current epoch, seconds and idf
        # We need to do that because the seconds is not always matched with estimated value
        epoch_ref, sec_ref, idf_ref = self.refinfo(ip, port)
        print epoch_ref, sec_ref, idf_ref
        
        if(utc_start_capture.unix - epoch_ref * 86400.0 - sec_ref) > PAF_CONFIG["prd"]:
            sec_ref = sec_ref + PAF_CONFIG["prd"]
        idf_ref = int((utc_start_capture.unix - epoch_ref * 86400.0 - sec_ref)/self.df_res)
        print epoch_ref, int(sec_ref), idf_ref
        
        return epoch_ref, int(sec_ref), idf_ref

    def start_buf(self, utc_start_process, utc_start_capture):
        """
        To get the start buffer with given start time in UTC
        """
        utc_start_capture = Time(utc_start_capture, format='isot', scale='utc')
        utc_start_process = Time(utc_start_process, format='isot', scale='utc')

        start_buffer_idx = int((utc_start_process.unix - utc_start_capture.unix)/self.blk_res)
        
        return start_buffer_idx
        
    def refinfo(self, ip, port):
        """
        To get reference information for capture
        """
        data = bytearray(self.df_pktsz)
        sock = socket.socket(socket.AF_INET,
                             socket.SOCK_DGRAM)
        socket.setdefaulttimeout(self.prd)  # Force to timeout after one data frame period
        server_address = (ip, port)
        sock.bind(server_address)

        try:
            nbyte, address = sock.recvfrom_into(data,
                                                self.df_pktsz)
            data     = np.fromstring(str(data), 'uint64')
            hdr_part = np.uint64(struct.unpack("<Q", struct.pack(">Q", data[0]))[0])
            sec_ref  = (hdr_part & np.uint64(0x3fffffff00000000)) >> np.uint64(32)
            idf_ref  = hdr_part & np.uint64(0x00000000ffffffff)

            hdr_part  = np.uint64(struct.unpack("<Q", struct.pack(">Q", data[1]))[0])
            epoch_idx = (hdr_part & np.uint64(0x00000000fc000000)) >> np.uint64(26)
            
            for epoch in EPOCHS:
                if epoch[1] == epoch_idx:
                    break
            epoch_ref = int(epoch[0].unix/86400.0)

            sock.close()

            return epoch_ref, sec_ref, idf_ref
        except:
            sock.close()
            self.state = "error"
            raise PipelineError("Can not get reference information for capture")

    def delete_shared_memory(self):
        cmd = "ipcrm -a"
        log.info(cmd)
        
        if EXECUTE:
            try:
                proc = Popen(shlex.split(cmd),
                             stderr=PIPE,
                             stdout=PIPE)
                self.delete_shared_memory_process.append(proc)
            except:
                self.state = "error"
                raise PipelineError("Can not delete shared memory with ipcrm -a")

            
    def kill_process(self, process_name):
        try:
            cmd = "pkill -f {}".format(process_name)
            check_call(shlex.split(cmd))
        except:
            pass # We only kill running process

    def connections(self, destination):
        """
        To check the connection of one beam with given ip and port numbers
        """
        nport = len(destination)
        alive = np.zeros(nport, dtype = int)
        nchk_alive = np.zeros(nport, dtype = int)

        destination_dead  = []   # The destination where we can not receive data
        destination_alive = []   # The destination where we can receive data
        for i in range(nport):
            ip   = destination[i].split(";")[0]
            port = int(destination[i].split(";")[1])
            alive, nchk_alive = self.connection(ip, port)                                                

            if alive == 1:
                destination_alive.append(destination[i]+";{}".format(nchk_alive))
            else:
                destination_dead.append(destination[i])

        if (len(destination_alive) == 0): # No alive ports, error
            self.state = "error"
            raise PipelineError("The stream is not alive")

        return destination_alive, destination_dead

    def connection(self, ip, port):
        """
        To check the connection of single port
        """
        alive = 1
        nchk_alive = 0
        data = bytearray(self.df_pktsz)
        sock = socket.socket(socket.AF_INET,
                             socket.SOCK_DGRAM)
        socket.setdefaulttimeout(self.prd)  # Force to timeout after one data frame period
        server_address = (ip, port)
        sock.bind(server_address)

        try:
            nbyte, address = sock.recvfrom_into(data, self.df_pktsz)                                                
            if (nbyte != self.df_pktsz):
                alive = 0
            else:
                source = []
                alive = 1
                for i in range(self.ndf_check_chk):
                    buf, address = sock.recvfrom(self.df_pktsz)
                    
                    data_uint64 = np.fromstring(str(buf), 'uint64')
                    hdr_uint64  = np.uint64(struct.unpack("<Q", struct.pack(">Q", data_uint64[2]))[0])
                    
                    source.append(address)
                nchk_alive = len(set(source))
            sock.close()
        except:
            self.state = "error"
            raise PipelineError("Failed to check the connection")
        return alive, nchk_alive

    def create_rbuf(self, key, blksz, nblk, nreader):                    
        cmd = ("dada_db -l -p"
               " -k {:} -b {:}" 
               " -n {:} -r {:}").format(key,
                                       blksz,
                                       nblk,
                                       nreader)
        log.info(cmd)
        print cmd
        if EXECUTE:
            try:
                proc = Popen(shlex.split(cmd),
                             stderr=PIPE,
                             stdout=PIPE)
                self.createrbuf_process.append(proc)
            except:
                self.state = "error"
                raise PipelineError("Can not create ring buffer")

    def delete_rbuf(self, key):
        cmd = "dada_db -d -k {:}".format(key)
        log.info(cmd)
        print cmd
        if EXECUTE:
            try: 
                proc = Popen(shlex.split(cmd),
                             stderr=PIPE,
                             stdout=PIPE)
                self.deleterbuf_process.append(proc)
            except:
                self.state = "error"
                raise PipelineError("Can not delete ring buffer")

    def capture(self, key, runtime_dir):                
        software = "{}/src/capture_main".format(PAF_ROOT)        
        cmd = ("{} -a {} -b {} -c {} -e {} -f {}"
               " -g {} -i {} -j {} -k {} -l {}"
               " -m {} -n {} -o {} -p {} -q {}").format(
                   software, key, self.df_hdrsz,
                   " -c ".join(self.alive_info),
                   self.freq, self.ref_info, runtime_dir,
                   self.buf_ctrl_cpu, self.cpt_ctrl, self.bind,
                   self.rbuf_baseband_ndf_chk, self.tbuf_baseband_ndf_chk,
                   DADA_HDR_FNAME, PAF_CONFIG["instrument_name"],
                   SOURCE_DEFAULT, self.pad)
        if (len(self.dead_info) != 0):
            cmd = cmd + " -e {}".format(" -d ".join(self.dead_info))
            
        log.info(cmd)
        print cmd
        if EXECUTE:
            try:
                proc = Popen(shlex.split(cmd),
                             stderr=PIPE,
                             stdout=PIPE)
                self.capture_process.append(proc)
            except:
                print "we have reach this point"
                self.state = "error"
                raise PipelineError("Capture fail")

    def capture_control(self, ctrl_socket, command, socket_addr):
        if EXECUTE:
            try:
                ctrl_socket.sendto(command, socket_addr)
            except:
                self.state = "error"
                raise PipelineError("Capture control fail")

@register_pipeline("Search")
class Search(Pipeline):
    def __init__(self):
        super(Search, self).__init__()
        
        self.heimdall_process               = []
        self.dbdisk_process                 = []
        self.baseband2filterbank_process    = []
        
        #self.capture_returncode             = []
        #self.baseband2filterbank_returncode = []
        #if HEIMDALL:
        #    self.heimdall_returncode        = []
        #if DBDISK:
        #    self.dbdisk_returncode          = []
        
    def configure(self, utc_start_capture, freq, ip, general_config, pipeline_config):
        # Kill running process if there is any and free memory
        check_call(["ipcrm", "-a"])
        self.kill_process("capture_main")
        self.kill_process("baseband2filterbank_main")
        self.kill_process("heimdall")
        self.kill_process("dada_dbdisk")
        if (self.state != "idle"):
            raise PipelineError(
                "Can only configure pipeline in idle state")

        self.state             = "configuring"
        self.general_config    = general_config
        self.pipeline_config   = pipeline_config
        self.ip                = ip
        self.numa              = int(ip.split(".")[3]) - 1
        self.freq              = freq

        self.prd                = PAF_CONFIG["prd"]
        self.port0              = PAF_CONFIG["port0"]
        self.df_res             = PAF_CONFIG["df_res"]
        self.df_dtsz            = PAF_CONFIG["df_dtsz"]
        self.df_pktsz           = PAF_CONFIG["df_pktsz"]
        self.df_hdrsz           = PAF_CONFIG["df_hdrsz"]
        self.ncpu_numa          = PAF_CONFIG["ncpu_numa"]
        self.nchan_chk          = PAF_CONFIG["nchan_chk"]
        self.nbyte_baseband     = PAF_CONFIG["nbyte_baseband"]
        self.ndim_pol_baseband  = PAF_CONFIG["ndim_pol_baseband"]
        self.npol_samp_baseband = PAF_CONFIG["npol_samp_baseband"]

        self.nbeam               = self.pipeline_config["nbeam"]
        self.nchk_port           = self.pipeline_config["nchk_port"]
        self.nport_beam          = self.pipeline_config["nport_beam"]
        self.nchan_keep_band     = self.pipeline_config["nchan_keep_band"]
        self.rbuf_baseband_key   = self.pipeline_config["rbuf_baseband_key"]
        self.rbuf_filterbank_key = self.pipeline_config["rbuf_filterbank_key"]
        
        self.dm                      = self.general_config["dm"],
        self.pad                     = self.general_config["pad"]
        self.bind                    = self.general_config["bind"]
        self.nstream                 = self.general_config["nstream"]
        self.cufft_nx                = self.general_config["cufft_nx"]
        self.zap_chans               = self.general_config["zap_chans"]
        self.ndf_stream              = self.general_config["ndf_stream"]
        self.detect_thresh           = self.general_config["detect_thresh"]
        self.ndf_check_chk           = self.general_config["ndf_check_chk"]
        self.nchan_filterbank        = self.general_config["nchan_filterbank"]
        self.nbyte_filterbank        = self.general_config["nbyte_filterbank"]
        self.rbuf_baseband_nblk      = self.general_config["rbuf_baseband_nblk"]
        self.ndim_pol_filterbank     = self.general_config["ndim_pol_filterbank"]
        self.rbuf_baseband_nread     = self.general_config["rbuf_baseband_nread"]
        self.npol_samp_filterbank    = self.general_config["npol_samp_filterbank"]
        self.rbuf_filterbank_nblk    = self.general_config["rbuf_filterbank_nblk"]
        self.rbuf_baseband_ndf_chk   = self.general_config["rbuf_baseband_ndf_chk"]
        self.rbuf_filterbank_nread   = self.general_config["rbuf_filterbank_nread"]
        self.tbuf_baseband_ndf_chk   = self.general_config["tbuf_baseband_ndf_chk"]        
        self.rbuf_filterbank_ndf_chk = self.general_config["rbuf_filterbank_ndf_chk"]

        self.blk_res                 = self.df_res * self.rbuf_baseband_ndf_chk
        self.nchk_beam               = self.nchk_port*self.nport_beam
        self.nchan_baseband          = self.nchan_chk*self.nchk_beam
        self.ncpu_pipeline           = self.ncpu_numa/self.nbeam
        self.rbuf_baseband_blksz     = self.nchk_port*self.nport_beam*self.df_dtsz*\
                                       self.rbuf_baseband_ndf_chk
        
        if self.rbuf_baseband_ndf_chk%(self.ndf_stream * self.nstream):
            self.state = "error"
            raise PipelineError("data frames in ring buffer block can not "
                                "be processed by filterbank with integer repeats")

        self.rbuf_filterbank_blksz   = int(self.nchan_filterbank * self.rbuf_baseband_blksz*
                                         self.nbyte_filterbank*self.npol_samp_filterbank*
                                         self.ndim_pol_filterbank/
                                         float(self.nbyte_baseband*
                                               self.npol_samp_baseband*
                                               self.ndim_pol_baseband*
                                               self.nchan_baseband*self.cufft_nx))

        # Create ring buffers
        for i in range(self.nbeam):
            self.create_rbuf(self.rbuf_baseband_key[i],
                             self.rbuf_baseband_blksz,
                             self.rbuf_baseband_nblk,
                             self.rbuf_baseband_nread)
            self.create_rbuf(self.rbuf_filterbank_key[i],
                             self.rbuf_filterbank_blksz,
                             self.rbuf_filterbank_nblk,
                             self.rbuf_filterbank_nread)
        if EXECUTE:
            for i in range(self.nbeam * 2):
                self.createrbuf_process[i].communicate()
                if self.createrbuf_process[i].returncode:
                    self.state = "error"
                    raise PipelineError("Failed to create ring buffer")
                
        # Start capture
        self.runtime_dir = []
        self.socket_addr = []
        self.ctrl_socket = []
        for i in range(self.nbeam):
            destination = []
            for j in range(self.nport_beam):
                port = self.port0 + i*self.nport_beam + j
                destination.append("{};{};{}".format(self.ip, port, self.nchk_port))
            if EXECUTE:
                destination_alive, self.dead_info = self.connections(destination)
            else:
                destination_alive = []
                for item in destination:
                    nchk_actual = item.split(";")[2]
                    destination_alive.append(item + ";{}".format(nchk_actual))
                self.dead_info = []
            first_alive_ip   = destination_alive[0].split(";")[0]
            first_alive_port = int(destination_alive[0].split(";")[1])
                        
            cpu = self.numa*self.ncpu_numa + i*self.ncpu_pipeline
            self.alive_info = []
            for info in destination_alive:
                self.alive_info.append("{};{}".format(info, cpu))
                cpu += 1
            self.buf_ctrl_cpu = self.numa*self.ncpu_numa + i*self.ncpu_pipeline + self.nport_beam
            cpt_ctrl_cpu = self.numa*self.ncpu_numa + i*self.ncpu_pipeline + self.nport_beam
            self.cpt_ctrl     = "1;{}".format(cpt_ctrl_cpu)

            if EXECUTE:
                beam = self.beam_id(first_alive_ip, first_alive_port)
            else:
                beam = i
            self.beam.append(beam)
            
            runtime_dir  = "{}/beam{:02}".format(DATA_ROOT, beam)
            socket_addr  = "{}/beam{:02}/capture.socket".format(DATA_ROOT, beam)
            ctrl_socket  = socket.socket(socket.AF_UNIX, socket.SOCK_DGRAM)
            self.runtime_dir.append(runtime_dir)
            self.socket_addr.append(socket_addr)
            self.ctrl_socket.append(ctrl_socket)
            
            if EXECUTE:
                ref_info = self.synced_refinfo(utc_start_capture, first_alive_ip, first_alive_port)
            else:
                ref_info = [0, 0, 0]
            
            self.ref_info = "{};{};{}".format(ref_info[0], ref_info[1], ref_info[2])
            self.capture(self.rbuf_baseband_key[i], runtime_dir)                         

        # To see if we are ready to start or error to quit
        if EXECUTE:
            ready = 0
            while True:
                try: 
                    for i in range(self.nbeam):
                        stdout_line = self.capture_process[i].stdout.readline()
                        if stdout_line.find("CAPTURE_READY") != -1:
                            ready = ready + 1
                except:
                    self.state = "error"
                    raise PipelineError("capture_main quit unexpectedly")
                    
                if ready == self.nbeam * (self.nport_beam + 1): # Ready to start, nport_beam capture threads and one capture control thread have to be ready 
                    self.state = "ready"
                    break
                
        print self.state, "HERE\n"
        # Update sensor values and to check if the capture process quits unexpectedly
        if EXECUTE:
            self.capture_event = threading.Event()
            self.capture_traffic_monitor_thread = threading.Thread(target=self.capture_traffic_monitor, args=(self.capture_event,))
            self.capture_traffic_monitor_thread.start()
            self.capture_process_monitor_thread = threading.Thread(target=self.capture_process_monitor)
            self.capture_process_monitor_thread.start()
                
        self.state = "ready"
        print self.state, "HERE\n"
             
    def start(self, utc_start_process, source_name, ra, dec):
        if self.state != "ready":
            raise PipelineError(
                "Pipeline can only be started from ready state")
        self.state = "starting"
        print self.state, "HERE\n"

        # Start baseband2filterbank and heimdall software
        for i in range(self.nbeam):
            self.baseband2filterbank_cpu = self.numa*self.ncpu_numa +\
                                           (i + 1)*self.ncpu_pipeline - 1
            self.heimdall_cpu            = self.numa*self.ncpu_numa +\
                                            (i + 1)*self.ncpu_pipeline - 1
            self.dbdisk_cpu              = self.numa*self.ncpu_numa +\
                                           (i + 1)*self.ncpu_pipeline - 1
            self.baseband2filterbank(self.rbuf_baseband_key[i],
                                     self.rbuf_filterbank_key[i],
                                     self.runtime_dir[i])
            if HEIMDALL:
                self.heimdall(self.rbuf_filterbank_key[i],
                              self.runtime_dir[i])
            if DBDISK:
                 self.dbdisk(self.rbuf_filterbank_key[i],
                             self.runtime_dir[i])
            
        # To see if we are ready to "running" or error to quit
        if EXECUTE: 
            ready = 0
            while True:
                try:
                    for i in range(self.nbeam):
                        stdout_line = self.baseband2filterbank_process[i].stdout.readline()
                        if stdout_line.find("BASEBAND2FILTERBANK_READY") != -1:
                            ready = ready + 1
                except:
                    self.state = "error"
                    raise PipelineError("baseband2filterbank_main quit unexpectedly")
                if ready == self.nbeam: # Ready to start
                    break

        # Enable the SOD of baseband ring buffer with given time and then "running"
        if EXECUTE:
            #start_buffer_idx = self.start_buf(utc_start_process, utc_start_capture)
            start_buffer_idx = 0 # Let capture software to enable sod at the last available buffer
            for i in range(self.nbeam):
                self.capture_control(self.ctrl_socket[i],
                                     "START-OF-DATA;{};{};{};{}".format(
                                         source_name, ra, dec, start_buffer_idx),
                                     self.socket_addr[i])

        # Monitor the process to see if they quit unexpectedly and also stop them with deconfigure
        if EXECUTE:
            #self.process_event = threading.Event()
            #self.process_monitor_thread = threading.Thread(target=self.process_monitor, args=(self.process_event, ))
            self.process_monitor_thread = threading.Thread(target=self.process_monitor)
            self.process_monitor_thread.start()

        self.state = "running"
        print self.state, "HERE\n"
        
    def stop(self):
        if self.state != "running":
            raise PipelineError("Can only stop a running pipeline")
        self.state = "stopping"
        
        if EXECUTE:
            for i in range(self.nbeam): #Stop data 
                self.capture_control(self.ctrl_socket[i],
                                     "END-OF-DATA", self.socket_addr[i])
                
            for i in range(self.nbeam): #wait process done
                returncode = None
                while returncode == None:
                    returncode = self.baseband2filterbank_process[i].returncode
                if returncode:
                    self.state = "error"
                    raise PipelineError("Failed to finish baseband2filterbank")

                if HEIMDALL:
                    returncode == None
                    while returncode == None:
                        returncode = self.heimdall_process[i].returncode
                    if returncode:
                        self.state = "error"
                        raise PipelineError("Failed to finish HEIMDALL")
                    
                if DBDISK:                    
                    returncode == None
                    while returncode == None:
                        returncode = self.dbdisk_process[i].returncode
                    if returncode:
                        self.state = "error"
                        raise PipelineError("Failed to finish DBDISK")
            self.process_monitor_thread.join()

        self.state = "ready"
        print self.state, "HERE\n"

    def deconfigure(self):
        if self.state not in ["ready", "error"]:
            raise PipelineError(
                "Pipeline can only be deconfigured from ready state")

        print self.state, "HERE\n"
        if self.state == "ready": # Normal deconfigure
            self.state = "deconfiguring"
            if EXECUTE:
                for i in range(self.nbeam): # Stop capture
                    self.capture_control(self.ctrl_socket[i],
                                         "END-OF-CAPTURE", self.socket_addr[i])                    
                self.capture_event.set()
                self.capture_traffic_monitor_thread.join()
                self.capture_process_monitor_thread.join()
                
                #for i in range(self.nbeam): # Stop capture
                #    returncode = None
                #    while returncode == None:
                #        returncode = self.capture_process[i].returncode
                #    print self.state, "HERE\n"
                #    
                #    if returncode:
                #        self.state = "error"
                #        raise PipelineError("Failed to finish CAPTURE")
                    
                for i in range(self.nbeam): # Stop capture
                    self.delete_rbuf(self.rbuf_baseband_key[i])
                    self.delete_rbuf(self.rbuf_filterbank_key[i])

                # Delete ring buffers            
                for i in range(self.nbeam * 2):
                    self.deleterbuf_process[i].communicate()                                    
                    if self.deleterbuf_process[i].returncode:
                        self.state = "error"
                        raise PipelineError("Failed to finish DELETABUF")

        else: # Force deconfigure
            self.state = "deconfiguring"
            check_call(["ipcrm", "-a"])
            self.kill_process("capture_main")
            self.kill_process("baseband2filterbank_main")
            self.kill_process("dada_dbdisk")
            self.kill_process("heimdall")
            
        self.state = "idle"

    def dbdisk(self, key, runtime_dir):
        cmd = "dada_dbdisk -b {} -k {} -D {} -o -s -z".format(
            self.dbdisk_cpu, key, runtime_dir)
        
        log.info(cmd)
        print cmd
        if EXECUTE:
            try:
                proc = Popen(shlex.split(cmd),
                             stderr=PIPE,
                             stdout=PIPE)
                self.dbdisk_process.append(proc)
            except:
                self.state = "error"
                raise PipelineError("dada_dbdisk fail")

    def baseband2filterbank(self, key_in, key_out,
                            runtime_dir):
        software = "{}/src/baseband2filterbank_main".format(PAF_ROOT)
        cmd = ("taskset -c {} nvprof {} -a {} -b {}" 
               " -c {} -d {} -e {} -f {} -i {} -j {}"
               " -k {} -l {} ").format(
                   self.baseband2filterbank_cpu, software, key_in, key_out,
                   self.rbuf_filterbank_ndf_chk, self.nstream,
                   self.ndf_stream, runtime_dir, self.nchk_beam,
                   self.cufft_nx, self.nchan_filterbank, self.nchan_keep_band)
        if SOD:
            cmd = cmd + "-g 1"
        else:
            cmd = cmd + "-g 0"
            
        log.info(cmd)
        print cmd
        if EXECUTE:
            try:
                proc = Popen(shlex.split(cmd),
                             stderr=PIPE,
                             stdout=PIPE)
                self.baseband2filterbank_process.append(proc)
            except:
                self.state = "error"
                raise PipelineError("baseband2filterbank fail")

    def heimdall(self, key, runtime_dir):
        zap = ""
        for zap_chan in self.zap_chans:
            zap += " -zap_chans {} {}".format(zap_chan[0], zap_chan[1])

        cmd = ("taskset -c {} nvprof heimdall -k {}" 
               " -dm {} {} {} -detect_thresh {} -output_dir {}").format(
                self.heimdall_cpu, key, self.dm[0][0], self.dm[0][1], zap,
                self.detect_thresh, runtime_dir)
        log.info(cmd)
        print cmd
        if EXECUTE:
            try:
                proc = Popen(shlex.split(cmd),
                             stderr=PIPE,
                             stdout=PIPE)
                self.heimdall_process.append(proc)
            except:
                self.state = "error"
                raise PipelineError("Heimdall fail")

@register_pipeline("Search2Beams")
class Search2Beams(Search):
    def __init__(self):
        super(Search2Beams, self).__init__()

    def configure(self, utc_start_capture, freq, ip):
        super(Search2Beams, self).configure(utc_start_capture, freq, ip, SEARCH_CONFIG_GENERAL, SEARCH_CONFIG_2BEAMS) 
                                            
    def start(self, utc_start_process, source_name, ra, dec):
        super(Search2Beams, self).start(utc_start_process, source_name, ra, dec)
        
    def stop(self):
        super(Search2Beams, self).stop()
        
    def deconfigure(self):
        super(Search2Beams, self).deconfigure()
        
@register_pipeline("Search1Beam")
class Search1Beam(Search):
    def __init__(self):
        super(Search1Beam, self).__init__()

    def configure(self, utc_start_capture, freq, ip):
        super(Search1Beam, self).configure(utc_start_capture, freq, ip, SEARCH_CONFIG_GENERAL, SEARCH_CONFIG_1BEAM) 
        
    def start(self, utc_start_process, source_name, ra, dec):
        super(Search1Beam, self).start(utc_start_process, source_name, ra, dec)
        
    def stop(self):
        super(Search1Beam, self).stop()
        
    def deconfigure(self):
        super(Search1Beam, self).deconfigure()
        
if __name__ == "__main__":
    # Question, why the reference seconds is 21 seconds less than the BMF number
    # The number is random. Everytime reconfigure stream, it will change the reference seconds, sometimes it is multiple times of 27 seconds, but in most case, it is not
    # To do, find a way to sync capture of beams
    # understand why the capture does not works sometimes, or try VMA
    freq              = 1340.5
    #freq              = 1337.0
    utc_start_capture = Time.now() + PAF_CONFIG["prd"]*units.s # "YYYY-MM-DDThh:mm:ss", now + stream period (27 seconds)
    utc_start_process = utc_start_capture + PAF_CONFIG["prd"]*units.s
    
    #source_name   = "UNKNOWN"
    source_name   = "DEBUG"
    ra            = "00:00:00.00"   # "HH:MM:SS.SS"
    dec           = "00:00:00.00"   # "DD:MM:SS.SS"
    host_id       = check_output("hostname").strip()[-1]
    
    parser = argparse.ArgumentParser(description='To run the pipeline for my test')
    parser.add_argument('-a', '--numa', type=int, nargs='+',
                        help='The ID of numa node')
    args     = parser.parse_args()
    numa     = args.numa[0]    
    ip       = "10.17.{}.{}".format(host_id, numa + 1)
    
    print "\nCreate pipeline ...\n"
    #search_mode = Search2Beams()
    search_mode = Search1Beam()
    print "\nConfigure it ...\n"
    search_mode.configure(utc_start_capture, freq, ip)

<<<<<<< HEAD
    print "\nStart it ...\n"
    search_mode.start(utc_start_process, source_name, ra, dec)

    time.sleep(10)
    print "\nStop it ...\n"
    search_mode.stop()

    print "\nDeconfigure it ...\n"
    search_mode.deconfigure()
=======
    #print "\nStart it ...\n"
    #search_mode.start(utc_start_process, source_name, ra, dec)
    ##search_mode.stream_status()
    #print "\nStop it ...\n"
    #search_mode.stop()
    #print "\nDeconfigure it ...\n"
    #search_mode.deconfigure()
>>>>>>> 6f35e6f4
<|MERGE_RESOLUTION|>--- conflicted
+++ resolved
@@ -25,13 +25,8 @@
 
 EXECUTE        = True
 #EXECUTE        = False
-<<<<<<< HEAD
 #SOD            = True   # To start filterbank data or not
 SOD            = False   # To start filterbank data or not
-=======
-TRACK_STDERR   = False
-SOD            = True   # To start filterbank data or not
->>>>>>> 6f35e6f4
 
 HEIMDALL       = False   # To run heimdall on filterbank file or not
 #HEIMDALL       = True   # To run heimdall on filterbank file or not
@@ -1043,7 +1038,6 @@
     print "\nConfigure it ...\n"
     search_mode.configure(utc_start_capture, freq, ip)
 
-<<<<<<< HEAD
     print "\nStart it ...\n"
     search_mode.start(utc_start_process, source_name, ra, dec)
 
@@ -1052,13 +1046,4 @@
     search_mode.stop()
 
     print "\nDeconfigure it ...\n"
-    search_mode.deconfigure()
-=======
-    #print "\nStart it ...\n"
-    #search_mode.start(utc_start_process, source_name, ra, dec)
-    ##search_mode.stream_status()
-    #print "\nStop it ...\n"
-    #search_mode.stop()
-    #print "\nDeconfigure it ...\n"
-    #search_mode.deconfigure()
->>>>>>> 6f35e6f4
+    search_mode.deconfigure()