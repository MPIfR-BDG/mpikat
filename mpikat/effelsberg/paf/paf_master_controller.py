--- conflicted
+++ resolved
@@ -29,10 +29,7 @@
 from katcp import Sensor, AsyncReply
 from katcp.kattypes import request, return_reply, Str
 from mpikat.core.master_controller import MasterController
-<<<<<<< HEAD
 from mpikat.effelsberg.status_server import JsonStatusServer
-=======
->>>>>>> 51704b88
 from mpikat.effelsberg.paf.paf_product_controller import PafProductController
 from mpikat.effelsberg.paf.paf_worker_wrapper import PafWorkerPool
 from mpikat.effelsberg.paf.paf_scpi_interface import PafScpiInterface
@@ -52,13 +49,10 @@
     pass
 
 
-<<<<<<< HEAD
-=======
 class UnknownControlMode(Exception):
     pass
 
 
->>>>>>> 51704b88
 class PafMasterController(MasterController):
     """This is the main KATCP interface for the PAF
     pulsar searching system on MeerKAT. This controller only
@@ -90,13 +84,10 @@
 
     def start(self):
         super(PafMasterController, self).start()
-<<<<<<< HEAD
         self._status_server.start()
         address = self._status_server.bind_address
         log.info("Status server started at {}".format(address))
         self._status_server_sensor.set_value(address)
-=======
->>>>>>> 51704b88
         self._scpi_interface = PafScpiInterface(
             self, self._scpi_ip, self._scpi_port, self.ioloop)
 
@@ -233,11 +224,8 @@
                     key)
                 log.error(message)
                 raise PafConfigurationError(message)
-<<<<<<< HEAD
         self._products[PAF_PRODUCT_ID] = PafProductController(
             self, PAF_PRODUCT_ID)
-=======
->>>>>>> 51704b88
         self._paf_config_sensor.set_value(config_json)
         log.debug("Building product controller for PAF processing")
         self._products[PAF_PRODUCT_ID] = PafProductController(
@@ -252,12 +240,8 @@
             raise PafConfigurationError(str(error))
         else:
             log.debug(
-<<<<<<< HEAD
-                "Configured PAF instance with ID: {}".format(PAF_PRODUCT_ID))
-=======
                 "Configured product controller with ID: {}".format(PAF_PRODUCT_ID))
         log.info("PAF backend configured")
->>>>>>> 51704b88
 
     @request()
     @return_reply()
@@ -270,12 +254,8 @@
         @return     katcp reply object [[[ !deconfigure ok | (fail [error description]) ]]]
         """
         if not self.katcp_control_mode:
-<<<<<<< HEAD
             return ("fail", "Master controller is in control mode: {}".format(
                 self._control_mode))
-=======
-            return ("fail", "Master controller is in control mode: {}".format(self._control_mode))
->>>>>>> 51704b88
 
         @coroutine
         def deconfigure_wrapper():
@@ -310,12 +290,8 @@
         @return     katcp reply object [[[ !capture_start ok | (fail [error description]) ]]]
         """
         if not self.katcp_control_mode:
-<<<<<<< HEAD
             return ("fail", "Master controller is in control mode: {}".format(
                 self._control_mode))
-=======
-            return ("fail", "Master controller is in control mode: {}".format(self._control_mode))
->>>>>>> 51704b88
 
         @coroutine
         def start_wrapper():
@@ -331,20 +307,15 @@
 
     @coroutine
     def capture_start(self):
-<<<<<<< HEAD
+        log.info("Starting PAF backend")
         status_json = self._status_server.as_json()
         log.info("Telescope status at capture start:\n{}".format(
-                json.loads(status_json)))
-        product = self._get_product(PAF_PRODUCT_ID)
-        yield product.capture_start(status_json)
-=======
-        log.info("Starting PAF backend")
+            json.loads(status_json)))
         product = self._get_product(PAF_PRODUCT_ID)
         log.debug("Starting product controller with ID: {}".format(
             PAF_PRODUCT_ID))
-        yield product.capture_start()
+        yield product.capture_start(status_json)
         log.info("PAF backend started")
->>>>>>> 51704b88
 
     @request()
     @return_reply()
@@ -356,12 +327,8 @@
                                     For example "array_1_bc856M4k".
         """
         if not self.katcp_control_mode:
-<<<<<<< HEAD
             return ("fail", "Master controller is in control mode: {}".format(
                 self._control_mode))
-=======
-            return ("fail", "Master controller is in control mode: {}".format(self._control_mode))
->>>>>>> 51704b88
 
         @coroutine
         def stop_wrapper():
@@ -382,7 +349,6 @@
             PAF_PRODUCT_ID))
         yield product.capture_stop()
         log.info("PAF backend stopped")
-
 
 
 @coroutine
@@ -404,11 +370,8 @@
                       default="")
     parser.add_option('', '--scpi-port', dest='scpi_port', type=int,
                       help='The port number to listen on for SCPI requests')
-<<<<<<< HEAD
-=======
     parser.add_option('', '--scpi-mode', dest='scpi_mode', action="store_true",
                       help='Activate the SCPI interface on startup')
->>>>>>> 51704b88
     parser.add_option('', '--log-level', dest='log_level', type=str,
                       help='Port number of status server instance', default="INFO")
     (opts, args) = parser.parse_args()
@@ -428,11 +391,8 @@
 
     def start_and_display():
         server.start()
-<<<<<<< HEAD
-=======
         if opts.scpi_mode:
             server.set_control_mode(server.SCPI)
->>>>>>> 51704b88
         log.info(
             "Listening at {0}, Ctrl-C to terminate server".format(server.bind_address))
     ioloop.add_callback(start_and_display)
