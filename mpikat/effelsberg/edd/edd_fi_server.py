
#start and stop commands implemented and it works.

import tornado
import logging
import signal
import socket
import Queue
import time
import errno
import threading
import coloredlogs
from threading import Thread, Event
from optparse import OptionParser
from time import sleep
import numpy as np
import struct
from katcp import AsyncDeviceServer, Sensor, ProtocolFlags, AsyncReply
<<<<<<< HEAD
from katcp.kattypes import (Str, Float, Int, request, return_reply)
=======
from katcp.kattypes import (Str, Int, request, return_reply)
>>>>>>> 12020769

log = logging.getLogger("mpikat.edd_fi_server")

data_Queue = Queue.Queue()

class FitsInterfaceServer(AsyncDeviceServer):
    """
    Class providing an interface between EDD processes and the
    Effelsberg FITS writer
    """
    VERSION_INFO = ("edd-fi-server-api", 1, 0)
    BUILD_INFO = ("edd-fi-server-implementation", 0, 1, "")
    DEVICE_STATUSES = ["ok", "degraded", "fail"]
    PROTOCOL_INFO = ProtocolFlags(5, 0, set([
        ProtocolFlags.MULTI_CLIENT,
        ProtocolFlags.MESSAGE_IDS,
    ]))

    def __init__(self, interface, port, capture_interface, capture_port, fw_ip, fw_port):
        """
        @brief Initialization of the FitsInterfaceServer object

        @param  interface          Interface address to serve on
        @param  port               Port number to serve on
        @param  capture_interface  Interface to capture data on from instruments
        @param  capture_port       Port to capture data on from instruments
        @param  fw_ip              IP address of the FITS writer
        @param  fw_port            Port number to connected to on FITS writer
        """
        self._configured = False
        self._no_active_beams = None
        self._no_channels = None
        self._integ_time = None
        self._blank_phase = None
        self._capture_interface = capture_interface
        self._capture_port = capture_port
        self._fw_ip = fw_ip
        self._fw_port = fw_port
        self._capture_thread = None
        self._transmit_thread = None
        super(FitsInterfaceServer, self).__init__(interface, port)

    def start(self):
        """
        @brief   Start the server
        """
        super(FitsInterfaceServer, self).start()

    def stop(self):
        """
        @brief   Stop the server
        """
        self._stop_threads()
        super(FitsInterfaceServer, self).stop()

    @property
    def nbeams(self):
        return self._active_beams_sensor.value()

    @nbeams.setter
    def nbeams(self, value):
        self._active_beams_sensor.set_value(value)

    @property
    def nchannels(self):
        return self._nchannels_sensor.value()

    @nchannels.setter
    def nchannels(self, value):
        self._nchannels_sensor.set_value(value)

    @property
    def integration_time(self):
        return self._integration_time_sensor.value()

    @integration_time.setter
    def integration_time(self, value):
        self._integration_time_sensor.set_value(value)

    @property
    def nblank_phases(self):
        return self._nblank_phases_sensor.value()

    @nblank_phases.setter
    def nblank_phases(self, value):
        self._nblank_phases_sensor.set_value(value)

    def setup_sensors(self):
        """
        @brief   Setup monitoring sensors
        """
        self._device_status_sensor = Sensor.discrete(
            "device-status",
            description="Health status of FIServer",
            params=self.DEVICE_STATUSES,
            default="ok",
            initial_status=Sensor.UNKNOWN)
        self.add_sensor(self._device_status_sensor)
        self._active_beams_sensor = Sensor.float(
            "nbeams",
            description="Number of beams that are currently active",
            default=1,
            initial_status=Sensor.UNKNOWN)
        self.add_sensor(self._active_beams_sensor)
        self._nchannels_sensor = Sensor.float(
            "nchannels",
            description="Number of channels in each beam",
            default=1,
            initial_status=Sensor.UNKNOWN)
        self.add_sensor(self._nchannels_sensor)
        self._integration_time_sensor = Sensor.float(
            "integration-time",
            description="The integration time for each beam",
            default=1,
            initial_status=Sensor.UNKNOWN)
        self.add_sensor(self._integration_time_sensor)
        self._nblank_phases_sensor = Sensor.integer(
            "nblank-phases",
            description="The number of blank phases",
            default=1,
            initial_status=Sensor.UNKNOWN)
        self.add_sensor(self._nblank_phases_sensor)

    def _stop_threads(self):
        log.debug("Stopping any active threads")
        self._stop_transmit()
        self._stop_capture()

    def _stop_capture(self):
        if self._capture_thread:
            log.debug("Cleaning up capture thread")
            self._capture_thread.stop()
            self._capture_thread.join()
            self._capture_thread = None
            log.debug("Capture thread cleaned")

    def _stop_transmit(self):
        if self._transmit_thread:
            log.debug("Cleaning up transmit thread")
            self._transmit_thread.stop()
            self._transmit_thread.join()
            self._transmit_thread = None
            log.debug("Transmit thread cleaned")

    @request(Int(), Int(), Float(), Int())
    @return_reply()
    def request_configure(self, req, beams, channels, int_time, blank_phases):
        """
        @brief    Configure the FITS interface server

        @param   beams          The number of beams expected
        @param   channels       The number of channels expected
        @param   int_time       The integration time (seconds)
        @param   blank_phases   The number of blank phases (1-4)

        @return     katcp reply object [[[ !configure ok | (fail [error description]) ]]]
        """
        self.nbeams = beams
        self.nchannels = channels
        self.integration_time = int_time
        self.nblank_phases = blank_phases
        self._stop_threads()
        self._configured = True
        return ("ok",)

    @request()
    @return_reply()
    def request_start(self, req):
        """
        @brief    Start the FITS interface server capturing data

        @return     katcp reply object [[[ !configure ok | (fail [error description]) ]]]
        """
        if not self._configured:
            msg = "FITS interface server is not configured"
            log.error(msg)
            return ("fail", msg)
        self._stop_threads()
        buffer_size = 4 * (self.nchannels + 2)
        queue = Queue.Queue()
        event = Event()
        self._capture_thread = CaptureData(self._capture_interface,
            self._capture_port, buffer_size, AggregateData(2, self.nchannels, queue, event))
        self._capture_thread.start()
        self._transmit_thread = FitsWriterTransmitter(self._fw_ip, self._fw_port, queue, event)
        self._transmit_thread.start()
        return ("ok",)

    @request()
    @return_reply()
    def request_stop(self, req):
        """
        @brief    Stop the FITS interface server capturing data

        @return     katcp reply object [[[ !configure ok | (fail [error description]) ]]]
        """
        if not self._configured:
            msg = "FITS interface server is not configured"
            log.error(msg)
            return ("fail", msg)
        self._stop_threads()
        return ("ok",)


class CaptureData(Thread):
    """
    @brief     Captures formatted data from a UDP socket
    """
    def __init__(self, ip, port, buffer_size, aggregator, name="CaptureData"):
        Thread.__init__(self, name=name)
        self._address = (ip, port)
        self._buffer_size = buffer_size
        self._stop_event = Event()
        self._aggregator = aggregator

    def _reset_socket(self):
        self._socket = socket.socket(socket.AF_INET, socket.SOCK_DGRAM)
        self._socket.setblocking(False)
        self._socket.bind(self._address)

    def stop(self):
        self._stop_event.set()

    def _flush(self):
        log.debug("Flushing capture socket")
        flush_count = 0
        while True:
            try:
                message, addr = self._socket.recvfrom(self._buffer_size)
                flush_count += 1
            except:
                break
        log.debug("Flushed {} messages".format(flush_count))

    def _capture(self):
        log.debug("Starting data capture")
        while not self._stop_event.is_set():
            try:
                data, addr = self._socket.recvfrom(self._buffer_size)
                log.debug("Received {} byte message from {}".format(len(data), addr))
                self._aggregator.aggregate(data)
            except socket.error as error:
                error_id = error.args[0]
                if error_id == errno.EAGAIN or error_id == errno.EWOULDBLOCK:
                    sleep(0.01)
                    continue
                else:
                    raise error
        log.debug("Stopping data capture")

    def run(self):
        self._reset_socket()
        try:
            self._flush()
            self._capture()
        except Exception as error:
            log.exception("Error during capture: {}".format(str(error)))
        finally:
            self._socket.close()


class AggregateData(object):
    """
    @brief Aggregates spectrometer data from polarization channel 1 and 2 for the given time
           before sending to the fits writer
    """
    def __init__(self, no_streams, no_channels, output_queue, fw_active_event, name="AggregateData"):
        self._no_streams = no_streams
        self._no_channels = no_channels
        self._output_queue = output_queue
        self._fw_active_event = fw_active_event
        self._data_stream = []
        self._count = 0
        self._previous_payload = 0
        self._ref_seq_no = 0
        self._time_info = ""
        self._blank_phase = 0

    def phase_extract(self, num):
        mask = 0xf0000000
        phase = (num&mask) >> 28
        if (phase == 0): phase = 4
        return phase

    def pol_extract(self, num):
        mask = 0x0f000000
        pol = (num&mask) >> 24
        return pol

    def extract_sequence_num(self, num1, num2):
        counter_num = struct.pack(">II", num1,num2)
        unpack_num= np.zeros(1,dtype=np.int64)
        unpack_num = struct.unpack(">q", counter_num)
        mask = 0x00ffffffffffffff
        seq_no = unpack_num[0]&mask
        return seq_no

    def isotime(self, s):
        ms = int(10000 * (s - int(s)))
        t = time.gmtime(s)
        time_string = str("%4.4i-%2.2i-%2.2iT%2.2i:%2.2i:%2.2i.%4.4iUTC "%(
            t.tm_year, t.tm_mon, t.tm_mday, t.tm_hour, t.tm_min, t.tm_sec, ms))
        return time_string

    def _queue_put(self, data):
        if self._fw_active_event.is_set():
            self._output_queue.put(data)
        else:
            log.debug("Dropping data as transmitter instance is not active")

    def aggregate(self, data_to_process):
        self._count += 1
        data = np.zeros(2050,dtype=np.uint32)
        data = struct.unpack('>2050I', data_to_process)
        phase = self.phase_extract(data[0])
        pol_id = self.pol_extract(data[0])
        sequence_num = self.extract_sequence_num(data[0],data[1])
        log.debug("Phase: {}, pol_id: {}, seq. no.: {}".format(
            phase, pol_id, sequence_num))
        #Capturing logic based on sequence no.
        if (self._count == 1):
            self._time_info = self.isotime(time.time())
            self._previous_payload = data[2:]
            self._ref_seq_no = sequence_num
            self._blank_phase = phase
        elif ((sequence_num == (self._ref_seq_no - 1)) & (phase == self._blank_phase)):
            #swap
            self._data_stream.append(data[2:])
            self._data_stream.append(self._previous_payload)
            log.debug("Forwarding packets with sequence numbers: {} and {}".format(sequence_num, self._ref_seq_no))
            self._queue_put((self._time_info, self._no_streams, self._no_channels, self._blank_phase, self._data_stream))
            self._count = 0
            self._data_stream = []
        elif ((sequence_num == (self._ref_seq_no + 1)) & (phase == self._blank_phase)):
            self._data_stream.append(self._previous_payload)
            self._data_stream.append(data[2:])
            log.debug("Forwarding packets with sequence numbers: {} and {}".format(self._ref_seq_no, sequence_num))
            self._queue_put((self._time_info, self._no_streams, self._no_channels, self._blank_phase, self._data_stream))
            self._count = 0
            self._data_stream = []
        else:
            log.warning("Packet (seq. num. {}) too far out of order an will be dropped".format(self._ref_seq_no))
            self._count = 1
            self._stream = data[2:]
            self._time_info = self.isotime(time.time())
            self._ref_seq_no = sequence_num
            self._blank_phase = phase
            self._data_stream = []


class FitsWriterTransmitter(Thread):
    """
    @brief  Class for wrapping transmission of packets to the APEX FITS writer
    """
    def __init__(self, server_ip, tcp_port, input_queue, fw_active_event, name="FitsWriterTransmitter"):
        """
        @brief  Construct the instance

        @param  server_ip   The local interface to bind to
        @param  tcp_port    The local port to bind to
        """
        Thread.__init__(self, name=name)
        self._server_addr = (server_ip, tcp_port)
        self._input_queue = input_queue
        self._fw_active_event = fw_active_event
        self._server_socket = None
        self._transmit_socket = None
        self._time_stamp = ""
        self._integ_time = 16
        self._blank_phase = 1
        self._no_streams = 0
        self._no_channels = 0
        self._sending_stop_event = Event()

    def create_server_socket(self):
        """
        @brief      Create the TCP listening socket

        @detail     We use a non-blocking socket for all communications
        """
        log.debug("Creating the TCP server socket")
        self._server_socket = socket.socket(socket.AF_INET, socket.SOCK_STREAM)
        self._server_socket.setblocking(False)
        log.debug("Binding to {}".format(self._server_addr))
        self._server_socket.bind((self._server_addr))
        self._server_socket.listen(1)

    def accept_connection(self):
        """
        @brief      Wait for an incoming connection
        """
        log.info("Waiting on client connection from control system")
        while not self._sending_stop_event.is_set():
            try:
                self._transmit_socket, addr = self._server_socket.accept()
                log.info("Received connection from {}".format(addr))
                self._fw_active_event.set()
                return
            except socket.error as error:
                error_id = error.args[0]
                if error_id == errno.EAGAIN or error_id == errno.EWOULDBLOCK:
                    sleep(0.1)
                    continue
                else:
                    raise error
            except Exception as error:
                raise error

    def stop(self):
        """
        @brief      Stop the server
        """
        self._fw_active_event.clear()
        self._sending_stop_event.set()

    def pack_metadata(self):
        #IEEE - big endian, EEEI - little endian
        header_data = ['EEEI']
        data_type = '<4s'

        #Data format of channel data: 'F' - Float
        channel_data_type = 'F   '
        header_data.append(channel_data_type)
        data_type += '4s'

        #Length of the data package
        length_header = struct.calcsize('4s4si8s28siiii')
        length_sec_headers = struct.calcsize('ii')*self._no_streams
        length_channel_data = struct.calcsize('f')*self._no_channels*self._no_streams
        data_package_length = length_header + length_sec_headers + length_channel_data
        header_data.append(data_package_length)
        data_type += 'l'

        #Backend name
        backend_name = 'EDD     '
        header_data.append(backend_name)
        data_type += '8s'

        #Time info
        header_data.append(self._time_stamp)
        data_type += '28s'

        #Integration time
        header_data.append(self._integ_time)
        data_type += 'l'

        #Phase number
        header_data.append(self._blank_phase)
        data_type += 'l'

        #Number of Back End Sections
        header_data.append(self._no_streams)
        data_type += 'l'

        #Blocking factor
        blockingFactor =  1
        header_data.append(blockingFactor)
        data_type += 'l'

        return(data_type, header_data)

    def pack_FI_data(self, data):
        data_type = ''
        edd_data = []
        data_pointer = 0
        for backend_section_index in range(self._no_streams):
            backend_section_num = backend_section_index+1
            data_type += 'l'
            edd_data.append(backend_section_num)
            data_type += 'l'
            edd_data.append(self._no_channels)
            data_type += str('%sf' % self._no_channels)
            edd_data.extend(data[data_pointer:data_pointer+self._no_channels])
            data_pointer += self._no_channels
        return(data_type, edd_data)

    def pack_tcp_data(self, dataType, data):
        packer = struct.Struct(dataType)
        packed_data = packer.pack(*data)
        return packed_data

    def read_from_queue(self, timeout=1):
        log.debug("Fetching message from queue")
        while not self._sending_stop_event.is_set():
            try:
                return self._input_queue.get(True, timeout)
            except Queue.Empty:
                log.warning("No messages in queue")
                continue

    def pack_data(self):
        self._time_stamp, self._no_streams, self._no_channels, self._blank_phase, data_from_queue = self.read_from_queue()
        message = (
            "Timestamp: {}".format(self._time_stamp),
            "Nstreams: {}".format(self._no_streams),
            "Nchannels: {}".format(self._no_channels),
            "Data1 size: {}".format(len(data_from_queue[0])),
            "Data2 size: {}".format(len(data_from_queue[1]))
            )
        log.debug("Packing data with parameters:\n{}".format("\n".join(message)))
        header_format, header_data = self.pack_metadata()
        data_to_format = np.reshape(data_from_queue, (self._no_streams * self._no_channels))
        data_format, pol_data = self.pack_FI_data(data_to_format)
        tcp_data_format = header_format + data_format
        header_data.extend(pol_data)
        tcp_data = header_data
        log.debug("metadata: {}".format(tcp_data[0:11]))
        data_to_send = self.pack_tcp_data(tcp_data_format, tcp_data)
        return data_to_send

    def transmit(self):
        log.info("Beginning data transmission to FITS writer")
        while not self._sending_stop_event.is_set():
            data_to_fw = self.pack_data()
            self._transmit_socket.send(data_to_fw)
        log.info("Finishing data transmission to FITS writer")

    def run(self):
        self.create_server_socket()
        self.accept_connection()
        try:
            self.transmit()
        except Exception as error:
            log.exception("Error on transmit to FW: {}".format(str(error)))
        finally:
            if self._transmit_socket:
                self._transmit_socket.shutdown(socket.SHUT_RDWR)
                self._transmit_socket.close()
            self._server_socket.close()

@tornado.gen.coroutine
def on_shutdown(ioloop, server):
    log.info("Shutting down FITS writer interface server")
    yield server.stop()
    ioloop.stop()

def main():
    usage = "usage: %prog [options]"
    parser = OptionParser(usage=usage)
    parser.add_option('', '--host', dest='host', type=str,
        help='Host interface to bind to', default='127.0.0.1')
    parser.add_option('-p', '--port', dest='port', type=long,
        help='Port number to bind to', default=5000)
    parser.add_option('', '--cap-ip', dest='cap_ip', type=str,
        help='Host interface to bind to for data capture', default='127.0.0.1')
    parser.add_option('', '--cap-port', dest='cap_port', type=long,
        help='Port number to bind to for data capture', default=5001)
    parser.add_option('', '--fw-ip', dest='fw_ip', type=str,
        help='FITS writer interface to bind to for data trasmission', default='127.0.0.1')
    parser.add_option('', '--fw-port', dest='fw_port', type=long,
        help='FITS writer port number to bind to for data transmission', default=5002)
    parser.add_option('', '--log-level', dest='log_level', type=str,
        help='Defauly logging level', default="INFO")
    (opts, args) = parser.parse_args()
    logging.getLogger().addHandler(logging.NullHandler())
    coloredlogs.install(
        fmt="[ %(levelname)s - %(asctime)s - %(name)s - %(filename)s:%(lineno)s] %(message)s",
        level=opts.log_level.upper(),
        logger=log)
    log.setLevel(opts.log_level.upper())
    ioloop = tornado.ioloop.IOLoop.current()
    server = FitsInterfaceServer(opts.host, opts.port, opts.cap_ip, opts.cap_port, opts.fw_ip, opts.fw_port)
    # Hook up to SIGINT so that ctrl-C results in a clean shutdown
    signal.signal(signal.SIGINT, lambda sig, frame: ioloop.add_callback_from_signal(
        on_shutdown, ioloop, server))
    def start_and_display():
        server.start()
        log.info("Listening at {0}, Ctrl-C to terminate server".format(server.bind_address))
    ioloop.add_callback(start_and_display)
    #ioloop.add_callback(server.start)
    ioloop.start()

if __name__ == "__main__":
    main()<|MERGE_RESOLUTION|>--- conflicted
+++ resolved
@@ -16,11 +16,7 @@
 import numpy as np
 import struct
 from katcp import AsyncDeviceServer, Sensor, ProtocolFlags, AsyncReply
-<<<<<<< HEAD
 from katcp.kattypes import (Str, Float, Int, request, return_reply)
-=======
-from katcp.kattypes import (Str, Int, request, return_reply)
->>>>>>> 12020769
 
 log = logging.getLogger("mpikat.edd_fi_server")
 
