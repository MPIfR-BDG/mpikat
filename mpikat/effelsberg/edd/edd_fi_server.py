
#start and stop commands implemented and it works.

import tornado
import logging
import signal
import socket
import Queue
import time
import errno
import threading
import coloredlogs
from threading import Thread
from threading import Event
from optparse import OptionParser
from time import sleep
import numpy as np
import struct
from katcp import AsyncDeviceServer, Sensor, ProtocolFlags, AsyncReply
from katcp.kattypes import (Str, Int, request, return_reply)



log = logging.getLogger("mpikat.edd_fi_server")

data_Queue = Queue.Queue()

class FitsInterfaceServer(AsyncDeviceServer):
    """
    Class providing an interface between EDD processes and the
    Effelsberg FITS writer
    """
    VERSION_INFO = ("edd-fi-server-api", 1, 0)
    BUILD_INFO = ("edd-fi-server-implementation", 0, 1, "")
    DEVICE_STATUSES = ["ok", "degraded", "fail"]
    PROTOCOL_INFO = ProtocolFlags(5, 0, set([
        ProtocolFlags.MULTI_CLIENT,
        ProtocolFlags.MESSAGE_IDS,
    ]))

    def __init__(self, interface, port, capture_interface, capture_port):
        """
        @brief Initialization of the FitsInterfaceServer object

        @param ip       Interface address to serve on
        @param port     Port number to serve on
        """
<<<<<<< HEAD
        self._configured = False
        self._no_active_beams = None
        self._no_channels = None
        self._integ_time = None
        self._blank_phase = None
        self._capture_interface = capture_interface
        self._capture_port = capture_port
        self._capture_thread = None
        super(FitsInterfaceServer, self).__init__(interface, port)
=======
        self._no_active_beams = 0
        self._no_channels = 0
        self._integ_time = 0
    #    self._time_stamp = ""
        self._blank_phase = 4
        self._capture_thread = CaptureData("10.10.1.12", 60001, 2048)
        self._capture_thread.start()
        super(FitsInterfaceServer, self).__init__(ip, port)
>>>>>>> 83f093f7

    def start(self):
        """
        @brief   Start the server
        """
        super(FitsInterfaceServer, self).start()

    @property
    def nbeams(self):
        return self._active_beams_sensor.value()

    @nbeams.setter
    def nbeams(self, value):
        self._active_beams_sensor.set_value(value)

    @property
    def nchannels(self):
        return self._nchannels_sensor.value()

    @nchannels.setter
    def nchannels(self, value):
        self._nchannels_sensor.set_value(value)

    @property
    def integration_time(self):
        return self._integration_time_sensor.value()

    @integration_time.setter
    def integration_time(self, value):
        self._integration_time_sensor.set_value(value)

    @property
    def nblank_phases(self):
        return self._nblank_phases_sensor.value()

    @nblank_phases.setter
    def nblank_phases(self, value):
        self._nblank_phases_sensor.set_value(value)

    def setup_sensors(self):
        """
        @brief   Setup monitoring sensors
        """
        self._device_status_sensor = Sensor.discrete(
            "device-status",
            description="Health status of FIServer",
            params=self.DEVICE_STATUSES,
            default="ok",
            initial_status=Sensor.UNKNOWN)
        self.add_sensor(self._device_status_sensor)
        self._active_beams_sensor = Sensor.float(
            "nbeams",
            description="Number of beams that are currently active",
            default=1,
            initial_status=Sensor.UNKNOWN)
        self.add_sensor(self._active_beams_sensor)
        self._nchannels_sensor = Sensor.float(
            "nchannels",
            description="Number of channels in each beam",
            default=1,
            initial_status=Sensor.UNKNOWN)
        self.add_sensor(self._nchannels_sensor)
        self._integration_time_sensor = Sensor.float(
            "integration-time",
            description="The integration time for each beam",
            default=1,
            initial_status=Sensor.UNKNOWN)
        self.add_sensor(self._integration_time_sensor)
        self._nblank_phases_sensor = Sensor.integer(
            "nblank-phases",
            description="The number of blank phases",
            default=1,
            initial_status=Sensor.UNKNOWN)
        self.add_sensor(self._nblank_phases_sensor)

    def _stop_capture(self):
        log.debug("Cleaning up capture thread")
        if self._capture_thread:
            self._capture_thread.stop()
            self._capture_thread.join()
            self._capture_thread = None
        log.debug("Capture thread cleaned")

    @request(Int(), Int(), Int(), Int())
    @return_reply()
    def request_configure(self, req, beams, channels, int_time, blank_phases):
        """
        @brief    Configure the FITS interface server

        @param   beams          The number of beams expected
        @param   channels       The number of channels expected
        @param   int_time       The integration time (seconds)
        @param   blank_phases   The number of blank phases (1-4)
        """
        self.nbeams = beams
        self.nchannels = channels
        self.integration_time = int_time
        self.nblank_phases = blank_phases
        self._stop_capture()
        self._configured = True
        return ("ok",)

    @request()
    @return_reply()
    def request_start(self, req):
        """
        @brief    Start the FITS interface server capturing data
        """
<<<<<<< HEAD
        if not self._configured:
            msg = "FITS interface server is not configured"
            log.error(msg)
            return ("fail", msg)
        self._stop_capture()
        self._capture_thread = CaptureData(self._capture_interface,
            self._capture_port, 4 * (self.nchannels + 2))
        self._capture_thread.start()
=======
        #self._capture_thread.start_capture()
        self._capture_thread.start_capture(self._no_channels)
>>>>>>> 83f093f7
        return ("ok",)

    @request()
    @return_reply()
    def request_stop(self, req):
        """
        @brief    Stop the FITS interface server capturing data
        """
        if not self._configured:
            msg = "FITS interface server is not configured"
            log.error(msg)
            return ("fail", msg)
        self._stop_capture()
        return ("ok",)


class CaptureData(Thread):
    """
    @brief     Captures formatted data from a UDP socket
    """
    def __init__(self, ip, port, buffer_size, name="CaptureData"):
        Thread.__init__(self, name=name)
        self._address = (ip, port)
<<<<<<< HEAD
        self._buffer_size = buffer_size
        self._stop_event = Event()
        self._aggregator = AggregateData(2)
=======
        self._no_channels = channels
        self._buffer_size = 4*(self._no_channels+2)
        self._data = "" 
        self._udpSoc = self._capture_socket() 
        self._stop_event = Event()
        #Data capture not activated when the thread is initialized
        self._stop_event.set()
        self._aggregate_thread = AggregateData(2, self._no_channels)
>>>>>>> 83f093f7

    def _reset_socket(self):
        self._socket = socket.socket(socket.AF_INET, socket.SOCK_DGRAM)
        self._socket.setblocking(False)
        self._socket.bind(self._address)

<<<<<<< HEAD
    def stop(self):
=======
    def start_capture(self, channels):
        self._no_channels = channels
        self._buffer_size = 4*(self._no_channels+2)
        self._stop_event.clear()

    def stop_capture(self):
>>>>>>> 83f093f7
        self._stop_event.set()

    def _flush(self):
        log.debug("Flushing capture socket")
        flush_count = 0
        while True:
            try:
                message, addr = self._socket.recvfrom(self._buffer_size)
                flush_count += 1
            except:
                break
        log.debug("Flushed {} messages".format(flush_count))

    def _capture(self):
        log.debug("Starting data capture")
        while not self._stop_event.is_set():
            try:
                data, addr = self._socket.recvfrom(self._buffer_size)
                log.debug("Received {} byte message from {}".format(len(data), addr))
                self._aggregator.start_aggregating(data)
            except socket.error as error:
                error_id = error.args[0]
                if error_id == errno.EAGAIN or error_id == errno.EWOULDBLOCK:
                    sleep(0.01)
                    continue
                else:
                    raise error
        log.debug("Stopping data capture")

    def run(self):
<<<<<<< HEAD
        self._reset_socket()
        try:
            self._flush()
            self._capture()
        except Exception as error:
            log.exception("Error during capture: {}".format(str(error)))
        finally:
            self._socket.close()

=======
	while True:
            if not self._stop_event.is_set():
               try:
                    data = ""
                    while len(data) < self._buffer_size:
                        data += self._udpSoc.recv(self._buffer_size-len(data))
                    self._data = data
                    self._aggregate_thread.start_data_aggregation(self._data)
               except socket.error as error:
                   error_id = error.args[0]
                   if error_id == errno.EAGAIN or error_id == errno.EWOULDBLOCK:
                       raise 
                   return
            else:
                #clear buffer
                self._aggregate_thread.stop_data_aggregation()
                #return
>>>>>>> 83f093f7

class AggregateData(object):
    """
    @brief Aggregates spectrometer data from polarization channel 1 and 2 for the given time
           before sending to the fits writer
    """
<<<<<<< HEAD
    def __init__(self, no_streams, name="AggregateDate"):
        self._no_streams = no_streams
=======
    #def __init__(self, data, no_streams, name="AggregateDate"):
    def __init__(self, no_streams, no_channels, name="AggregateDate"):
        self._no_streams = no_streams
        self._no_channels = no_channels
>>>>>>> 83f093f7
        self._data_stream = []
        self._count = 0
        self._ref_seq_no = 0
        self._time_info = ""

    def phase_extract(self, num):
        mask = 0xf0000000
        phase = (num&mask) >> 28
        if (phase == 0): phase = 4
        return phase

    def pol_extract(self, num):
        mask = 0x0f000000
        pol = (num&mask) >> 24
        return pol

    def extract_sequence_num(self, num1, num2):
        counter_num = struct.pack(">II", num1,num2)
        unpack_num= np.zeros(1,dtype=np.int64)
        unpack_num = struct.unpack(">q", counter_num)
        mask = 0x00ffffffffffffff
        seq_no = unpack_num[0]&mask
        return seq_no

    #ISO time definition
    def isotime(self, s):
        ms = int(10000*(s - int(s)))
        t = time.gmtime(s)
        dateTime = str("%4.4i-%2.2i-%2.2iT%2.2i:%2.2i:%2.2i.%4.4iUTC " % (t.tm_year, t.tm_mon, t.tm_mday, t.tm_hour, t.tm_min, t.tm_sec, ms))
        return dateTime

    def start_data_aggregation(self, data_to_process):
        self._count += 1
        data = np.zeros(2050,dtype=np.uint32)
        data = struct.unpack('>2050I', data_to_process)
        phase = self.phase_extract(data[0])
        polID = self.pol_extract(data[0])
        sequence_num = self.extract_sequence_num(data[0],data[1])
        print "Extracted phase: ", phase,
        print "Extracted polID: ", polID,
        print "Extracted seq. no.:: ", sequence_num
        #Capturing logic based on sequence no.
        if (self._count ==1):
            self._time_info = self.isotime(time.time())
            self._data_stream = [data[2:]]
            self._ref_seq_no = sequence_num
        #TODO include time stamp in the queue
        elif ((sequence_num == (self._ref_seq_no+1)) or (sequence_num == (self._ref_seq_no-1))):
            self._data_stream.append(data[2:])
            data_Queue.put((self._time_info, self._no_streams, self._data_stream))
            self._count = 0
            self._data_stream = []
        else:
            print "packet missing for the given stamp.."
            self._count = 0
            self._data_stream = []
      #  strm, data_from_queue = data_Queue.get()
      #  print "from queue:                  ", len(data_from_queue)

    def stop_data_aggregation(self):
        self._count = 0
        self._data_stream = []


class SendToFW(Thread):
    """
    @brief The data is formated with fits header and sent to the fits writer
    """
    def __init__(self, server_ip, tcp_port, name="SendToFW"):
        Thread.__init__(self, name=name)
        self._serverAddr = (server_ip, tcp_port)
        self._serverSoc = self._server_socket()
        self._tcpSoc = self._tcp_data_socket()
        self._time_stamp = ""
        self._integ_time = 16
        self._blank_phase = 1
        self._no_streams = 0
        self._sending_stop_event = Event()
        self._sending_stop_event.set()

    def _server_socket(self):
        self._serverSoc = socket.socket(socket.AF_INET, socket.SOCK_STREAM)
        self._serverSoc.bind((server_ip, tcp_port))
        self._serverSoc.listen(1)
        self._serverSoc.settimeout(5)
        return self._serverSoc

    def _tcp_data_socket(self):
        self._tcpSoc, addr = self._serverSoc.accept()
        return self._tcpSoc

    def start_sending_toFW(self):
        self._sending_stop_event.clear()
        self._tcpSoc, addr = self._FW_IP()

    def stop_sending_FW(self):
        self._sending_stop_event.set()
        self._tcpSoc.shutdown(socket.SHUT_RDWR)
        self._tcpSoc.close()
        del self._tcpSoc

    def pack_FI_metadata(self):
        #IEEE - big endian, EEEI - little endian
        headerData = ['EEEI']
        data_type = '<4s'

        #Data format of channel data: 'F' - Float
        channelDataType = 'F   '
        headerData.append(channelDataType)
        data_type += '4s'

        #Length of the data package
        lengthHeader = struct.calcsize('4s4si8s28siiii')
        lengthSecHeaders = struct.calcsize('ii')*self._no_active_beams
        lengthChannelData = struct.calcsize('f')*self._no_channels*self._no_active_beams
        dataPackageLength = lengthHeader+lengthSecHeaders+lengthChannelData
        headerData.append(dataPackageLength)
        data_type += 'l'

        #Backend name
        BEName = 'EDD     '
        headerData.append(BEName)
        data_type += '8s'

       #Time info
        headerData.append(self._time_stamp)
        data_type += '28s'

       #Integration time
        headerData.append(self._integ_time)
        data_type += 'l'

        #Phase number
        headerData.append(self._blank_phase)
        data_type += 'l'

        #Number of Back End Sections
        headerData.append(self._no_streams)
        data_type += 'l'

    def pack_FI_data(self, data):
        data_type = ''
        eddData = []
        dataPointer = 0

        for BESecIndex in range(self._no_active_beams):
            BESecNum = BESecIndex+1
            data_type += 'l'
            eddData.append(BESecNum)
            data_type += 'l'
            eddData.append(self._no_channels)
            #data_type += '1024f'
            data_type += str('%sf' % self._no_channels)

            eddData.extend(channelData[dataPointer:dataPointer+channels])
            dataPointer += self._no_channels

        return(data_type, eddData)

    def pack_tcpData(self, dataType, data):
        packer = struct.Struct(dataType)
        packed_data = packer.pack(*data)
        return packed_data

    def pack_data(self):
        self._time_stamp, self._no_streams, data_from_queue = data_Queue.get()
        #self._time_stamp, self._no_streams, data_from_queue = data_Queue.get()
        header_format, header_data = _pack_FI_metadata()
        data_format, pol_data = self.pack_FI_data(data_from_queue)
        tcp_data_format = header_format + data_format
        header_data.extend(pol_data)
        tcp_data = header_data
        data_to_send = self.pack_tcpData(tcp_data_format, tcp_data)
        return data_to_send

    def run(self):
        while True:
            if not self._sending_stop_event.is_set():
               try:
                #pack data
                data_to_fw = self.pack_data()
                #send data
                self._tcpSoc.send(data_to_fw)
               except socket.error as error:
                   error_id = error.args[0]
                   if error_id == errno.EAGAIN or error_id == errno.EWOULDBLOCK:
                       raise
                   return

@tornado.gen.coroutine
def on_shutdown(ioloop, server):
    print('Shutting down')
    yield server.stop()
    ioloop.stop()


def main():
    usage = "usage: %prog [options]"
    parser = OptionParser(usage=usage)
    parser.add_option('', '--host', dest='host', type=str,
        help='Host interface to bind to', default='127.0.0.1')
    parser.add_option('-p', '--port', dest='port', type=long,
        help='Port number to bind to', default=5000)
    parser.add_option('', '--cap-ip', dest='cap_ip', type=str,
        help='Host interface to bind to for data capture', default='127.0.0.1')
    parser.add_option('', '--cap-port', dest='cap_port', type=long,
        help='Port number to bind to for data capture', default=5001)
    parser.add_option('', '--log-level', dest='log_level', type=str,
        help='Defauly logging level', default="INFO")
    (opts, args) = parser.parse_args()
    logging.getLogger().addHandler(logging.NullHandler())
    coloredlogs.install(
        fmt="[ %(levelname)s - %(asctime)s - %(name)s - %(filename)s:%(lineno)s] %(message)s",
        level=opts.log_level.upper(),
        logger=log)
    log.setLevel(opts.log_level.upper())
    ioloop = tornado.ioloop.IOLoop.current()
    server = FitsInterfaceServer(opts.host, opts.port, opts.cap_ip, opts.cap_port)
    # Hook up to SIGINT so that ctrl-C results in a clean shutdown
    signal.signal(signal.SIGINT, lambda sig, frame: ioloop.add_callback_from_signal(
        on_shutdown, ioloop, server))
    def start_and_display():
        server.start()
        log.info("Listening at {0}, Ctrl-C to terminate server".format(server.bind_address))
    ioloop.add_callback(start_and_display)
    #ioloop.add_callback(server.start)
    ioloop.start()

if __name__ == "__main__":
    main()<|MERGE_RESOLUTION|>--- conflicted
+++ resolved
@@ -45,7 +45,6 @@
         @param ip       Interface address to serve on
         @param port     Port number to serve on
         """
-<<<<<<< HEAD
         self._configured = False
         self._no_active_beams = None
         self._no_channels = None
@@ -55,16 +54,6 @@
         self._capture_port = capture_port
         self._capture_thread = None
         super(FitsInterfaceServer, self).__init__(interface, port)
-=======
-        self._no_active_beams = 0
-        self._no_channels = 0
-        self._integ_time = 0
-    #    self._time_stamp = ""
-        self._blank_phase = 4
-        self._capture_thread = CaptureData("10.10.1.12", 60001, 2048)
-        self._capture_thread.start()
-        super(FitsInterfaceServer, self).__init__(ip, port)
->>>>>>> 83f093f7
 
     def start(self):
         """
@@ -173,7 +162,6 @@
         """
         @brief    Start the FITS interface server capturing data
         """
-<<<<<<< HEAD
         if not self._configured:
             msg = "FITS interface server is not configured"
             log.error(msg)
@@ -182,10 +170,6 @@
         self._capture_thread = CaptureData(self._capture_interface,
             self._capture_port, 4 * (self.nchannels + 2))
         self._capture_thread.start()
-=======
-        #self._capture_thread.start_capture()
-        self._capture_thread.start_capture(self._no_channels)
->>>>>>> 83f093f7
         return ("ok",)
 
     @request()
@@ -209,36 +193,16 @@
     def __init__(self, ip, port, buffer_size, name="CaptureData"):
         Thread.__init__(self, name=name)
         self._address = (ip, port)
-<<<<<<< HEAD
         self._buffer_size = buffer_size
         self._stop_event = Event()
         self._aggregator = AggregateData(2)
-=======
-        self._no_channels = channels
-        self._buffer_size = 4*(self._no_channels+2)
-        self._data = "" 
-        self._udpSoc = self._capture_socket() 
-        self._stop_event = Event()
-        #Data capture not activated when the thread is initialized
-        self._stop_event.set()
-        self._aggregate_thread = AggregateData(2, self._no_channels)
->>>>>>> 83f093f7
 
     def _reset_socket(self):
         self._socket = socket.socket(socket.AF_INET, socket.SOCK_DGRAM)
         self._socket.setblocking(False)
         self._socket.bind(self._address)
 
-<<<<<<< HEAD
     def stop(self):
-=======
-    def start_capture(self, channels):
-        self._no_channels = channels
-        self._buffer_size = 4*(self._no_channels+2)
-        self._stop_event.clear()
-
-    def stop_capture(self):
->>>>>>> 83f093f7
         self._stop_event.set()
 
     def _flush(self):
@@ -269,7 +233,6 @@
         log.debug("Stopping data capture")
 
     def run(self):
-<<<<<<< HEAD
         self._reset_socket()
         try:
             self._flush()
@@ -279,40 +242,14 @@
         finally:
             self._socket.close()
 
-=======
-	while True:
-            if not self._stop_event.is_set():
-               try:
-                    data = ""
-                    while len(data) < self._buffer_size:
-                        data += self._udpSoc.recv(self._buffer_size-len(data))
-                    self._data = data
-                    self._aggregate_thread.start_data_aggregation(self._data)
-               except socket.error as error:
-                   error_id = error.args[0]
-                   if error_id == errno.EAGAIN or error_id == errno.EWOULDBLOCK:
-                       raise 
-                   return
-            else:
-                #clear buffer
-                self._aggregate_thread.stop_data_aggregation()
-                #return
->>>>>>> 83f093f7
 
 class AggregateData(object):
     """
     @brief Aggregates spectrometer data from polarization channel 1 and 2 for the given time
            before sending to the fits writer
     """
-<<<<<<< HEAD
     def __init__(self, no_streams, name="AggregateDate"):
         self._no_streams = no_streams
-=======
-    #def __init__(self, data, no_streams, name="AggregateDate"):
-    def __init__(self, no_streams, no_channels, name="AggregateDate"):
-        self._no_streams = no_streams
-        self._no_channels = no_channels
->>>>>>> 83f093f7
         self._data_stream = []
         self._count = 0
         self._ref_seq_no = 0
