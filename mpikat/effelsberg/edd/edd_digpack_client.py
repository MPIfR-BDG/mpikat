--- conflicted
+++ resolved
@@ -41,15 +41,10 @@
 
     @coroutine
     def _safe_request(self, request_name, *args):
-<<<<<<< HEAD
-        log.info("Sending packetiser request '{}' with arguments {}".format(
-            request_name, args))
-=======
         """
         @brief Send a request to client and prints response ok /  error message.
         """
         log.info("Sending packetiser request '{}' with arguments {}".format(request_name, args))
->>>>>>> 7bffa3d4
         yield self._client.until_synced()
         response = yield self._client.req[request_name](*args)
         if not response.reply.reply_ok():
@@ -84,9 +79,6 @@
         yield _check_interface('iface01')
 
     @coroutine
-<<<<<<< HEAD
-    def set_sampling_rate(self, rate, retries=10):
-=======
     def set_predecimation(self, factor):
         """
         @brief Set a predecimation factor for the paketizer - for e.g. factor=2 only every second sample is used.
@@ -106,7 +98,6 @@
 
     @coroutine
     def set_sampling_rate(self, rate, retries=3):
->>>>>>> 7bffa3d4
         """
         @brief      Sets the sampling rate.
 
@@ -117,15 +108,10 @@
         """
         valid_modes = {
             4000000000: ("virtex7_dk769b", "4.0GHz", 5),
-<<<<<<< HEAD
-            2600000000: ("virtex7_dk769b", "2.6GHz", 3),
-            3200000000: ("virtex7_dk769b", "3.2GHz", 9)
-=======
             3600000000: ("virtex7_dk769b", "3.6GHz", 7),
             3200000000: ("virtex7_dk769b", "3.2GHz", 9),
             2600000000: ("virtex7_dk769b", "2.6GHz", 3),
             2560000000: ("virtex7_dk769b", "2.56GHz", 2)
->>>>>>> 7bffa3d4
         }
         try:
             args = valid_modes[rate]
@@ -382,30 +368,6 @@
 
 if __name__ == "__main__":
     import coloredlogs
-<<<<<<< HEAD
-    from optparse import OptionParser
-    usage = "usage: %prog [options]"
-    parser = OptionParser(usage=usage)
-    parser.add_option('-H', '--host', dest='host', type=str,
-                      help='Host interface to bind to', default="134.104.73.132")
-    parser.add_option('-p', '--port', dest='port', type=long,
-                      help='Port number to bind to', default=7147)
-    parser.add_option('', '--nbits', dest='nbits', type=long,
-                      help='The number of bits per output sample', default=12)
-    parser.add_option('', '--sampling_rate', dest='sampling_rate', type=float,
-                      help='The digitiser sampling rate (Hz)', default=2600000000.0)
-    parser.add_option('', '--v-destinations', dest='v_destinations', type=str,
-                      help='V polarisation destinations', default="225.0.0.152+3:7148")
-    parser.add_option('', '--h-destinations', dest='h_destinations', type=str,
-                      help='H polarisation destinations', default="225.0.0.156+3:7148")
-    parser.add_option('', '--pre', dest='predecimation_factor', type=int,
-                      help='The number predecimation_factor', default=1)
-    parser.add_option('', '--flip', dest='flip_band', type=int,
-                      help='Flip band or not 0 or 1', default=0)
-    parser.add_option('', '--log-level', dest='log_level', type=str,
-                      help='Logging level', default="INFO")
-    (opts, args) = parser.parse_args()
-=======
     from argparse import ArgumentParser
     parser = ArgumentParser(description="Configures edd digitiezer.")
     parser.add_argument('host', type=str, 
@@ -432,7 +394,6 @@
         print("  - {}: {}".format(v, getattr(args, v)))
 
 
->>>>>>> 7bffa3d4
     logging.getLogger().addHandler(logging.NullHandler())
     logger = logging.getLogger('mpikat')
     coloredlogs.install(
@@ -440,18 +401,6 @@
         level=args.log_level.upper(),
         logger=logger)
     ioloop = IOLoop.current()
-<<<<<<< HEAD
-    client = DigitiserPacketiserClient(opts.host, port=opts.port)
-
-    @coroutine
-    def configure():
-        try:
-            yield client.set_sampling_rate(opts.sampling_rate)
-            yield client.set_bit_width(opts.nbits)
-            yield client.set_destinations(opts.v_destinations, opts.h_destinations)
-            yield client.set_predecimation_factor(opts.predecimation_factor)
-            yield client.set_flipsignalspectrum(opts.flip_band)
-=======
     client = DigitiserPacketiserClient(args.host, port=args.port)
     @coroutine
     def configure():
@@ -461,7 +410,6 @@
             yield client.set_destinations(args.v_destinations, args.h_destinations)
             yield client.set_predecimation(args.predecimation_factor)
             yield client.flip_spectrum(args.flip_spectrum)
->>>>>>> 7bffa3d4
             yield client.synchronize()
             yield client.capture_start()
             client.stop()
